﻿using Microsoft.AspNetCore.Mvc;
using Microsoft.EntityFrameworkCore;
using Substrate.Hexalem.WebAPI.Data;
using System;
using System.Collections.Generic;

namespace Substrate.Hexalem.WebAPI.Controllers
{
    [Route("api/[controller]")]
    [ApiController]
    public class HexalemGameController : ControllerBase
    {
        private const double BLOCKTIME_SEC = 6;

        private readonly ApiContext _context;

        private readonly Random _random;

        public HexalemGameController(ApiContext context)
        {
            _random = new Random();

            _context = context;

            _context.Configs.Add(new Config { Genesis = DateTime.Now });

            _context.Players.Add(new Player() { Name = "Alice" });

            _context.Players.Add(new Player() { Name = "Bob" });

            _context.SaveChanges();
        }

        [HttpGet("Genesis")]
        public JsonResult Genesis()
        {
            var config = _context.Configs.FirstOrDefault();
            if (config == null)
            {
                return new JsonResult(NotFound("No genesis block found!"));
            }

            return new JsonResult(Ok(config.Genesis));
        }

        [HttpGet("BlockNumber")]
        public JsonResult BlockNumber()
        {
            var config = _context.Configs.FirstOrDefault();
            if (config == null)
            {
                return new JsonResult(NotFound("No genesis block found!"));
            }

            return new JsonResult(Ok(CurrentBlockNumber(config.Genesis)));
        }

        [HttpGet("Player")]
        public JsonResult Player(int playerId)
        {
            var inDbPlayer = _context.Players
                .Include(p => p.Board) // Include the Board in the query
                .FirstOrDefault(p => p.Id == playerId);

            if (inDbPlayer == null)
            {
                return new JsonResult(NotFound("No player found!"));
            }

            return new JsonResult(Ok(inDbPlayer));
        }

        [HttpGet("Players")]
        public JsonResult Players()
        {
            var inDbPlayers = _context.Players;

            if (inDbPlayers == null)
            {
                return new JsonResult(NotFound("No players found!"));
            }

            return new JsonResult(Ok(inDbPlayers));
        }

        [HttpGet("Single")]
        public ActionResult SingleGame(int playerId, string? hash = null)
        {
            var config = _context.Configs.FirstOrDefault();
            if (config == null)
            {
                return new JsonResult(NotFound("No genesis block found!"));
            }

            var inDbPlayer = _context.Players
                .Include(p => p.Board)
                .Where(p => p.Id == playerId)
                .FirstOrDefault();

            if (inDbPlayer == null)
            {
                return new JsonResult(NotFound("No player found!"));
            }

            if (inDbPlayer.Board != null)
            {
                return new JsonResult(NotFound("Player has an open game!"));
            }

            var bytes = new byte[32];
            try
            {
                if (!string.IsNullOrEmpty(hash) && hash.Length == 64)
                {
                    bytes = Convert.FromHexString(hash);
                }
                else
                {
                    _random.NextBytes(bytes);
                }
            }
            catch (FormatException)
            {
                return BadRequest("Invalid hash format.");
            }

<<<<<<< HEAD
            var hexBoard = new HexaGame(bytes, null, null);
            //hexBoard = Game.Initialise(hexBoard, 1, CurrentBlockNumber(config.Genesis));
=======
            var hexPlayer = new HexaPlayer(new byte[32]);
            var hexBoard = Game.CreateGame(CurrentBlockNumber(config.Genesis), new List<HexaPlayer>() { new HexaPlayer(new byte[32]) }, GridSize.Medium);
>>>>>>> 9ea25039

            var board = new Board()
            {
                BoardValue = Convert.ToHexString(hexBoard.Value),
                SelectionBase =  null,
                SelectionCurrent = null,
                Players = new List<Player> { inDbPlayer }
            };

            _context.Boards.Add(board);
            _context.SaveChanges();

            return Ok(board);
        }

        private uint CurrentBlockNumber(DateTime genesis)
        {
            DateTime now = DateTime.Now;
            var currentBlockNumber = Math.Floor(now.Subtract(genesis).TotalSeconds / BLOCKTIME_SEC);
            return Convert.ToUInt32(currentBlockNumber);
        }
    }
}<|MERGE_RESOLUTION|>--- conflicted
+++ resolved
@@ -124,13 +124,8 @@
                 return BadRequest("Invalid hash format.");
             }
 
-<<<<<<< HEAD
-            var hexBoard = new HexaGame(bytes, null, null);
-            //hexBoard = Game.Initialise(hexBoard, 1, CurrentBlockNumber(config.Genesis));
-=======
             var hexPlayer = new HexaPlayer(new byte[32]);
             var hexBoard = Game.CreateGame(CurrentBlockNumber(config.Genesis), new List<HexaPlayer>() { new HexaPlayer(new byte[32]) }, GridSize.Medium);
->>>>>>> 9ea25039
 
             var board = new Board()
             {
