--- conflicted
+++ resolved
@@ -658,6 +658,7 @@
             return result;
         }
 
+
     }
 
     /// <summary>
@@ -719,15 +720,9 @@
 
         public bool Played
         {
-<<<<<<< HEAD
-            get => Value[11] != 0x00;
-            set => Value[11] = Convert.ToByte(value);
-        }
-=======
             get => Value[10] == 1;
             set => Value[10] = (byte) (value ? 1 : 0);
         }
 
->>>>>>> f2f76629
     }
 }