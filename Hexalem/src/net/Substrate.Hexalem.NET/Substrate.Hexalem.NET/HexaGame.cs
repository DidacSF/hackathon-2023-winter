﻿using Serilog;
using Substrate.Hexalem.Integration.Model;
using Substrate.Hexalem.NET;
using Substrate.Hexalem.NET.Extensions;
using Substrate.Hexalem.NET.GameException;
using Substrate.Integration.Helper;
using Substrate.NetApi;
using System;
using System.Collections.Generic;
using System.Linq;
using System.Runtime.CompilerServices;

[assembly: InternalsVisibleTo("Substrate.Hexalem.Test")]

namespace Substrate.Hexalem
{
    public partial class HexaGame : IHexaBase
    {
        public TileOffer[] ALL_TILE_OFFERS = new TileOffer[16] {
            new TileOffer {
                TileToBuy = new HexaTile(104), // Tree, level 1
                TileCost = new MaterialCost {
                    MaterialType = RessourceType.Mana,
                    Cost = 1,
                }
            },
            new TileOffer {
                TileToBuy = new HexaTile(104), // Tree, level 1
                TileCost = new MaterialCost {
                    MaterialType =  RessourceType.Mana,
                    Cost = 2,
                }
            },
            new TileOffer {
                TileToBuy = new HexaTile(104), // Tree, level 1
                TileCost = new MaterialCost {
                    MaterialType = RessourceType.Mana,
                    Cost = 2,
                }
            },
            new TileOffer {
                TileToBuy = new HexaTile(96), // Mountain, level 1
                TileCost = new MaterialCost {
                    MaterialType =  RessourceType.Mana,
                    Cost = 1,
                }
            },
            new TileOffer {
                TileToBuy = new HexaTile(96), // Mountain, level 1
                TileCost = new MaterialCost {
                    MaterialType =  RessourceType.Mana,
                    Cost = 2,
                }
            },
            new TileOffer {
                TileToBuy = new HexaTile(96), // Mountain, level 1
                TileCost = new MaterialCost {
                    MaterialType =  RessourceType.Mana,
                    Cost = 2,
                }
            },
            new TileOffer {
                TileToBuy = new HexaTile(80), // Grass, level 1
                TileCost = new MaterialCost {
                    MaterialType = RessourceType.Mana,
                    Cost = 1,
                }
            },
             new TileOffer {
                TileToBuy = new HexaTile(80), // Grass, level 1
                TileCost = new MaterialCost {
                    MaterialType =  RessourceType.Mana,
                    Cost = 1,
                }
            },
              new TileOffer {
                TileToBuy = new HexaTile(80), // Grass, level 1
                TileCost = new MaterialCost {
                    MaterialType =  RessourceType.Mana,
                    Cost = 2,
                }
            },
            new TileOffer {
                TileToBuy = new HexaTile(88), // Water, level 1
                TileCost = new MaterialCost {
                    MaterialType = RessourceType.Mana,
                    Cost = 1,
                }
            },
            new TileOffer {
                TileToBuy = new HexaTile(88), // Water, level 1
                TileCost = new MaterialCost {
                    MaterialType =  RessourceType.Mana,
                    Cost = 1,
                }
            },
            new TileOffer {
                TileToBuy = new HexaTile(88), // Water, level 1
                TileCost = new MaterialCost {
                    MaterialType = RessourceType.Mana,
                    Cost = 2,
                }
            },
            new TileOffer {
                TileToBuy = new HexaTile(72), // Home, level 1
                TileCost = new MaterialCost {
                    MaterialType =  RessourceType.Mana,
                    Cost = 2,
                }
            },
            new TileOffer {
                TileToBuy = new HexaTile(72), // Home, level 1
                TileCost = new MaterialCost {
                    MaterialType =  RessourceType.Mana,
                    Cost = 2,
                }
            },
            new TileOffer {
                TileToBuy = new HexaTile(72), // Home, level 1
                TileCost = new MaterialCost {
                    MaterialType =  RessourceType.Mana,
                    Cost = 3,
                }
            },
            new TileOffer {
                TileToBuy = new HexaTile(72), // Home, level 1
                TileCost = new MaterialCost {
                    MaterialType = RessourceType.Mana,
                    Cost = 3,
                }
            },
        };

        public byte[] Id { get; set; }

        public byte[] Value { get; set; }

        /// <summary>
        /// Associate a player and his board
        /// </summary>
        public List<(HexaPlayer player, HexaBoard board)> HexaTuples { get; set; }

        /// <summary>
        /// Tiles that can be bought by players
        /// </summary>
        public List<byte> UnboundTileOffers { get; private set; }

        protected HexaGame()
        {
            Value = new byte[GameConfig.GAME_STORAGE_SIZE];
        }

        public HexaGame(GameSharp game, BoardSharp[] boards) : this()
        {
            if (boards.Any(x => Utils.Bytes2HexString(x.GameId) != Utils.Bytes2HexString(game.GameId)))
                throw new InvalidOperationException($"Error while trying to create an HexaGame instance with different gameId ({game.GameId}/{boards.ToLog()})");

            if (boards.Length != game.Players.Length)
                throw new InvalidOperationException($"Inconsistent boards count (={boards.Length}) and players count (={game.Players.Length})");

            Id = game.GameId;

            switch (game.State)
            {
                case NET.NetApiExt.Generated.Model.pallet_hexalem.pallet.GameState.Matchmaking:
                    HexBoardState = HexBoardState.Preparing;
                    break;

                case NET.NetApiExt.Generated.Model.pallet_hexalem.pallet.GameState.Playing:
                    HexBoardState = HexBoardState.Running;
                    break;

                case NET.NetApiExt.Generated.Model.pallet_hexalem.pallet.GameState.Finished:
                    HexBoardState = HexBoardState.Finish;
                    break;
            }

            HexBoardRound = game.Round;
            PlayerTurn = game.PlayerTurn;
            SelectBase = game.SelectionSize;
            UnboundTileOffers = game.Selection.Select(x => x).ToList();

            // Assume that board and players are ordered
            HexaTuples = new List<(HexaPlayer, HexaBoard)>();
            foreach (var (board, playerAddress) in boards.Zip(game.Players, (b, p) => (b, p)))
            {
                var hexTiles = board.HexGrid.Select(x => new HexaTile(x));
                var currentBoard = new HexaBoard(hexTiles.Select(x => x.Value).ToArray());

                var ressources = new List<byte>()
                {
                    board.Mana,
                    board.Humans,
                    board.Water,
                    board.Food,
                    board.Wood,
                    board.Stone,
                    board.Gold
                };

                var currentPlayer = new HexaPlayer(Utils.GetPublicKeyFrom(playerAddress), ressources.ToArray());

                HexaTuples.Add((currentPlayer, currentBoard));
            }

            PlayersCount = (byte)HexaTuples.Count;
        }

        public HexaGame(byte[] id, List<(HexaPlayer, HexaBoard)> hexaTuples) : this()
        {
            Id = id;

            HexaTuples = hexaTuples;
            UnboundTileOffers = new List<byte>();

            HexBoardState = HexBoardState.Preparing;
            PlayersCount = (byte)hexaTuples.Count;
        }

        public void Init(uint blockNumber)
        {
            HexaTuples.ForEach(p =>
            {
                p.player.Init(blockNumber);
                p.board.Init(blockNumber);
            });

            HexBoardState = HexBoardState.Running;
            HexBoardRound = 0;
            PlayerTurn = 0;
            SelectBase = 2;

            UnboundTileOffers = NewSelection(blockNumber, SelectBase);
        }

        public void NextRound(uint blockNumber)
        {
            HexaTuples.ForEach(p => { p.player.NextRound(blockNumber); p.board.NextRound(blockNumber); });

            PlayerTurn = 0;
            HexBoardRound += 1;
            Log.Information("Next round : reset turn to 0 and increase board round (now = {hbt})", HexBoardRound);
        }

        public void PostMove(uint blockNumber)
        {
            HexaTuples.ForEach(p => { p.player.PostMove(blockNumber); p.board.PostMove(blockNumber); });

            if (UnboundTileOffers.Count < (SelectBase + 1) / 2)
            {
                Log.Debug("UnboundTileOffers is below half");
                if (SelectBase < GameConfig.NB_MAX_UNBOUNDED_TILES / 2)
                {
                    Log.Debug($"Selection is now {SelectBase}");
                    SelectBase += 2;
                }

                UnboundTileOffers = RefillSelection(blockNumber, SelectBase);
            }
        }

        /// <summary>
        /// New selection
        /// </summary>
        /// <param name="blockNumber"></param>
        /// <param name="selectBase">selection size</param>
        /// <returns></returns>
        internal List<byte> NewSelection(uint blockNumber, int selectBase)
        {
            var offSet = (byte)(blockNumber % 32);

            var result = new List<byte>();

            for (int i = 0; i < selectBase; i++)
            {
                byte tileIndex = (byte)(Id[(offSet + i) % 32] % 16);

                result.Add(tileIndex);
            }
            return result;
        }

        /// <summary>
        /// Refill selection
        /// </summary>
        /// <param name="blockNumber"></param>
        /// <param name="selectBase">selection size</param>
        /// <returns></returns>
        internal List<byte> RefillSelection(uint blockNumber, int selectBase)
        {

            var offSet = (byte)(blockNumber % 32);
            var result = new List<byte>();
            for (int i = UnboundTileOffers.Count(); i < selectBase; i++)
            {
                byte tileIndex = (byte)(Id[(offSet + i) % 32] % 16);

                result.Add(tileIndex);
            }

            return result;
        }
    

        /// <param name="playerIndex"></param>
        /// <param name="selectionIndex"></param>
        /// <param name="coords"></param>
        /// <returns></returns>
        public bool CanChooseAndPlace(byte playerIndex, int selectionIndex, (int, int) coords)
        {
            if (!EnsureCurrentPlayer(playerIndex))
            {
                return false;
            }

            if (!EnsureValidSelection(selectionIndex))
            {
                return false;
            }

            var (player, board) = HexaTuples[PlayerTurn];

            var tileOffer = ALL_TILE_OFFERS[UnboundTileOffers[selectionIndex]];

            if (!EnsureRessourcesToPlay(player, tileOffer))
            {
                return false;
            }

            if (!EnsureValidCoords(board, coords))
            {
                return false;
            }

            return board.CanPlace(coords);
        }

        /// <summary>
        /// Choose and place a tile on the board
        /// </summary>
        /// <param name="playerIndex"></param>
        /// <param name="selectionIndex"></param>
        /// <param name="coords"></param>
        /// <returns></returns>
        internal bool ChooseAndPlace(byte playerIndex, int selectionIndex, (int, int) coords)
        {
            if (!CanChooseAndPlace(playerIndex, selectionIndex, coords))
            {
                return false;
            }

            var (player, board) = HexaTuples[PlayerTurn];

            var tileOffer = ALL_TILE_OFFERS[UnboundTileOffers[selectionIndex]];

            HexaTile tile = tileOffer.TileToBuy;

            // check if tile can be placed
            board.Place(coords, tile);

            // remove ressources from player
            var tileCost = tileOffer.TileCost;

            player[tileCost.MaterialType] -= tileCost.Cost;
            

            UnboundTileOffers.RemoveAt(selectionIndex);
            Log.Debug("UnboundTile num {num} succesfully removed", selectionIndex);

<<<<<<< HEAD
            Played = true;
=======
            // Update board patterns after successfully placing a tile
            _ = board.SetPatterns(coords);
>>>>>>> 6fe5c497

            return true;
        }

        /// <summary>
        /// Can upgrade a tile
        /// </summary>
        /// <param name="playerIndex"></param>
        /// <param name="coords"></param>
        /// <returns></returns>
        public bool CanUpgrade(byte playerIndex, (int q, int r) coords)
        {
            if (!EnsureCurrentPlayer(playerIndex))
            {
                return false;
            }

            var (player, board) = HexaTuples[PlayerTurn];

            var tile = (HexaTile)board[coords.q, coords.r];
            if (!EnsureUpgradableTile(tile))
            {
                return false;
            }

            if (!EnsureRessourcesToUpgrade(player, tile))
            {
                return false;
            }

            return true;
        }

        /// <summary>
        /// Upgrade a tile
        /// </summary>
        /// <param name="playerIndex"></param>
        /// <param name="coords"></param>
        /// <returns></returns>
        internal bool Upgrade(byte playerIndex, (int q, int r) coords)
        {
            if (!CanUpgrade(playerIndex, coords))
            {
                return false;
            }

            var (player, board) = HexaTuples[PlayerTurn];

            // Ensure coord have a valid tile
            var existingTile = (HexaTile)board[coords.q, coords.r];

            // Upgrade tile to next level, if failed return
            existingTile.Upgrade();

            HexaTuples[PlayerTurn].board[coords.q, coords.r] = existingTile;
            player[RessourceType.Gold] -= (byte)GameConfig.GoldCostForUpgrade(existingTile.TileRarity);
            player[RessourceType.Humans] -= (byte)GameConfig.MininumHumanToUpgrade(existingTile.TileRarity);

            return true;
        }

        /// <summary>
        /// Update game turn information
        /// </summary>
        /// <param name="blockNumber"></param>
        /// <param name="playerIndex"></param>
        /// <returns></returns>
        internal bool UpdateTurnState(uint blockNumber, byte playerIndex)
        {
            // check if correct player
            if (!EnsureCurrentPlayer(playerIndex))
            {
                return false;
            }

            var nbBlockSpentSinceLastMove = blockNumber - BitConverter.ToUInt16(LastMove);
            if (nbBlockSpentSinceLastMove > GameConfig.MAX_TURN_BLOCKS)
            {
                Log.Error(LogMessages.TooMuchTimeToPlay(nbBlockSpentSinceLastMove));
                return false;
            }

            // do storage changes
            LastMove = BitConverter.GetBytes(blockNumber);
            Log.Debug("Saved LastMove {lm}", LastMove.ToLog());

            PlayerTurn = (byte)((PlayerTurn + 1) % PlayersCount);
            Log.Debug("Switch to player {p}", PlayerTurn);

            // If the player has not played, generate a new selection
            if (Played)
            {
                Played = false;
            }
            else
            {
                UnboundTileOffers = NewSelection(blockNumber, SelectBase);
            }

            return true;
        }

        /// <summary>
        /// Check if a player has won the game
        /// </summary>
        /// <returns></returns>
        public bool IsGameWon()
        {
            var player = HexaTuples[PlayerTurn].player;

            if (player.HasWin())
            {
                Log.Information("Player {num} has reached his win condition {winCondition} !", PlayerTurn, player.WinningCondition.WinningCondition);

                return true;
            }

            return false;
        }

        /// <summary>
        ///
        /// </summary>
        /// <param name="blockNumber"></param>
        /// <param name="selectBase"></param>
        /// <returns></returns>
        internal List<HexaTile> RenewSelection(uint blockNumber, int selectBase)
        {
            var values = Enum.GetValues(typeof(TileType))
                .Cast<TileType>()
                .Where(v => (int)v > 1).ToArray();

            var offSet = (byte)(blockNumber % 32);
            var result = new List<HexaTile>();
            for (int i = 0; i < selectBase; i++)
            {
                var rawTile = Id[(offSet + selectBase) % 32];

                result.Add(new HexaTile(values[rawTile % values.Length], TileRarity.Normal, TilePattern.Normal));
            }
            return result;
        }

        internal void CalcRewards(uint blockNumber, byte playerIndex)
        {
            var hexaPlayer = HexaTuples[playerIndex].player;
            var hexaBoard = HexaTuples[playerIndex].board;

            Evaluate(hexaBoard, hexaPlayer);
        }

        internal void Evaluate(HexaBoard hexaBoard, HexaPlayer player)
        {
            var boardStats = hexaBoard.Stats();

            // https://www.simplypsychology.org/maslow.html

            player[RessourceType.Mana] += (byte)(boardStats[TileType.Home] * 1); // 1 Mana from Home
            player[RessourceType.Mana] += (byte)(player[RessourceType.Humans] / 2); // 1 Mana from 2 Humans

            // Additional pattern logic

            // Physiological needs: breathing, food, water, shelter, clothing, sleep
            byte foodAndWaterEaten = (byte)Math.Min(
                player[RessourceType.Food] * GameConfig.FOOD_PER_HUMANS,
                player[RessourceType.Water] * GameConfig.WATER_PER_HUMANS
            );

            player[RessourceType.Humans] = (byte)(
                Math.Min(
                    foodAndWaterEaten,
                    boardStats[TileType.Home] * GameConfig.HOME_PER_HUMANS
                )
            );

            // Additional pattern logic

            player[RessourceType.Water] += (byte)(boardStats[TileType.Water] * GameConfig.WATER_PER_WATER);

            // Additional pattern logic

            player[RessourceType.Food] += (byte)(boardStats[TileType.Grass] * GameConfig.FOOD_PER_GRASS);

            // Additional pattern logic

            // 1 tree needs 2 humans for 1 (First tree needs just 1 human)
            player[RessourceType.Wood] += (byte)Math.Min(boardStats[TileType.Tree], (player[RessourceType.Humans] + 1) / 2);

            // Additional pattern logic

            // 1 Mountain needs 2 humans
            player[RessourceType.Stone] += (byte)Math.Min(boardStats[TileType.Mountain], player[RessourceType.Humans] / 2);

            // 1 Cave can create wood for 4 humans, but need 2 humans for 1
            /// Not implemented
            // result += (byte)Math.Min(boardStats[TileType.Cave] * 2, player[RessourceType.Humans] / 2);

            // Additional pattern logic
        }

        /// <summary>
        /// Check if playerIndex is the right <see cref="PlayerTurn"/>
        /// </summary>
        /// <param name="playerIndex"></param>
        /// <returns>True if it is a valid playerIndex</returns>
        private bool EnsureCurrentPlayer(byte playerIndex)
        {
            if (PlayerTurn != playerIndex)
            {
                Log.Error(LogMessages.InvalidPlayerTurn(playerIndex, PlayerTurn));
                return false;
            }

            return true;
        }

        /// <summary>
        /// Ensure that the tile can be upgraded
        /// </summary>
        /// <param name="tile"></param>
        /// <returns></returns>
        private bool EnsureUpgradableTile(HexaTile tile)
        {
            var upgradableTileTypes = GameConfig.UpgradableTypeTile();

            if (tile.TileType == TileType.Empty
             || tile.TileRarity == TileRarity.Legendary
             || !upgradableTileTypes.Contains(tile.TileType))
            {
                Log.Error(LogMessages.InvalidTileToUpgrade(tile));
                return false;
            }

            return true;
        }

        /// <summary>
        /// Ensure that the player have enough ressources to upgrade the tile
        /// </summary>
        /// <param name="player"></param>
        /// <param name="tile"></param>
        /// <returns></returns>
        private bool EnsureRessourcesToUpgrade(HexaPlayer player, HexaTile tile)
        {
            // Check if player have enought ressources to upgrade
            var goldRequired = GameConfig.GoldCostForUpgrade(tile.TileRarity);
            var humansRequired = GameConfig.MininumHumanToUpgrade(tile.TileRarity);
            if (player[RessourceType.Gold] < goldRequired
             || player[RessourceType.Humans] < humansRequired)
            {
                Log.Error(LogMessages.MissingRessourcesToUpgrade(player, tile, goldRequired, humansRequired));
                return false;
            }

            return true;
        }

        /// <summary>
        ///
        /// </summary>
        /// <param name="player"></param>
        /// <param name="tile"></param>
        /// <returns></returns>
        private bool EnsureRessourcesToPlay(HexaPlayer player, TileOffer tileOffer)
        {
            var tileCost = tileOffer.TileCost;


            if (player[tileCost.MaterialType] < tileCost.Cost)
            {
                Log.Error(LogMessages.MissingRessourcesToPlay(player, tileOffer.TileToBuy, tileCost.MaterialType, tileCost.Cost));
                return false;
            }

            return true;
        }

        /// <summary>
        /// Ensure that the selection index is valid
        /// </summary>
        /// <param name="selectionIndex"></param>
        /// <returns></returns>
        private bool EnsureValidSelection(int selectionIndex)
        {
            if (selectionIndex < 0 || selectionIndex >= UnboundTileOffers.Count)
            {
                Log.Error(LogMessages.InvalidTileSelection(selectionIndex));
                return false;
            }

            return true;
        }

        /// <summary>
        /// Ensure that the coords are valid
        /// </summary>
        /// <param name="board"></param>
        /// <param name="coords"></param>
        /// <returns></returns>
        private bool EnsureValidCoords(HexaBoard board, (int q, int r) coords)
        {
            if (!board.IsValidHex(coords.q, coords.r))
            {
                Log.Error(LogMessages.InvalidCoords(coords.q, coords.r));
                return false;
            }

            return true;
        }

        public HexaGame Clone()
        {
            var gameId = (byte[])this.Id.Clone();
            var players = this.HexaTuples.Select(x => (x.player.Clone(), x.board.Clone())).ToList();

            var cloneGame = new HexaGame(gameId, players);

            cloneGame.HexBoardState = this.HexBoardState;
            cloneGame.HexBoardRound = this.HexBoardRound;
            cloneGame.PlayerTurn = this.PlayerTurn;
            cloneGame.SelectBase = this.SelectBase;

            cloneGame.UnboundTileOffers = this.UnboundTileOffers.Select(x => x).ToList();

            return cloneGame;
        }

        public override string ToString()
        {
            string log = $"HexaGame value :";

            log += $"\n\t Id = {Utils.Bytes2HexString(Id)}";
            log += $"\n\t HexBoardState = {HexBoardState}";
            log += $"\n\t HexBoardRound = {HexBoardRound}";
            log += $"\n\t PlayerTurn = {PlayerTurn}";
            log += $"\n\t UnboundTileOffers.Length = {UnboundTileOffers.Count}";

            log += $"\n\t Nb players = {PlayersCount}";
            for (int i = 0; i < PlayersCount; i++)
            {
                log += $"\n\t\t Player {i} = {HexaTuples[i].player.Id.ToAddress()}";
            }

            return log;
        }
    }

    /// <summary>
    /// HexaGame storage class
    /// </summary>
    public partial class HexaGame
    {
        public HexBoardState HexBoardState
        {
            get => (HexBoardState)Value[0];
            set => Value[0] = (byte)value;
        }

        /// <summary>
        /// Holding the current round number
        /// There is a maximum of 64 rounds per game
        /// </summary>
        public byte HexBoardRound
        {
            get => Value[1];
            set => Value[1] = value;
        }

        /// <summary>
        /// Number of players in the game
        /// </summary>
        public byte PlayersCount
        {
            get => Value[3];
            set => Value[3] = value;
        }

        /// <summary>
        /// Player index which is currently play
        /// </summary>
        public byte PlayerTurn
        {
            get => Value[4];
            set => Value[4] = value;
        }

        /// <summary>
        /// Nb tiles a player can buy during his turn
        /// </summary>
        public byte SelectBase
        {
            get => Value[5];
            set => Value[5] = value;
        }

        /// <summary>
        /// Last block number when a player made a move
        /// </summary>
        public byte[] LastMove
        {
            get => Value.Skip(6).Take(4).ToArray();
            set => value.CopyTo(Value, 6);
        }

        public bool Played { get; set; } = false;
    }
}<|MERGE_RESOLUTION|>--- conflicted
+++ resolved
@@ -367,12 +367,10 @@
             UnboundTileOffers.RemoveAt(selectionIndex);
             Log.Debug("UnboundTile num {num} succesfully removed", selectionIndex);
 
-<<<<<<< HEAD
             Played = true;
-=======
+            
             // Update board patterns after successfully placing a tile
             _ = board.SetPatterns(coords);
->>>>>>> 6fe5c497
 
             return true;
         }
