--- conflicted
+++ resolved
@@ -104,15 +104,9 @@
 
         //    var result = new List<byte>();
 
-<<<<<<< HEAD
-            for (int i = 0; i < selectBase; i++)
-            {
-                byte tileIndex = (byte)(Id[(offSet + i) % 32] % GameConfig.TILE_COSTS.Length);
-=======
         //    for (int i = 0; i < selectBase; i++)
         //    {
         //        byte tileIndex = (byte)(Id[(offSet + i) % 32] % 16);
->>>>>>> 2a064744
 
         //        result.Add(tileIndex);
         //    }
