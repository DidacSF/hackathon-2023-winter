--- conflicted
+++ resolved
@@ -122,17 +122,29 @@
         internal void RefillSelection(uint blockNumber, int selectBase)
         {
             var offSet = (byte)(blockNumber % 32);
-<<<<<<< HEAD
-
-=======
-            var result = new List<byte>();
->>>>>>> 16b3a02c
+
             for (int i = UnboundTileOffers.Count; i < selectBase; i++)
             {
                 byte tileIndex = (byte)(Id[(offSet + i) % 32] % 16);
 
                 UnboundTileOffers.Add(tileIndex);
             }
+        }
+
+        /// <summary>
+        /// 
+        /// </summary>
+        /// <param name="playerIndex"></param>
+        /// <param name="selectionIndex"></param>
+        /// <param name="gridIndex"></param>
+        /// <returns></returns>
+        public bool CanChooseAndPlace(byte playerIndex, int selectionIndex, int gridIndex)
+        {
+            var (player, board) = HexaTuples[PlayerTurn];
+
+            var coords = board.ToCoords(gridIndex);
+
+            return CanChooseAndPlace(playerIndex, selectionIndex, coords);
         }
 
         /// <summary>
@@ -655,6 +667,7 @@
 
             return result;
         }
+
     }
 
     /// <summary>
