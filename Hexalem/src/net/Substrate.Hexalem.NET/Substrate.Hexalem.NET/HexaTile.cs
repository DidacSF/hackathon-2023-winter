--- conflicted
+++ resolved
@@ -57,12 +57,7 @@
                 case NET.NetApiExt.Generated.Model.pallet_hexalem.pallet.TileType.Desert:
                     tileType = TileType.Desert;
                     break;
-<<<<<<< HEAD
                 case NET.NetApiExt.Generated.Model.pallet_hexalem.pallet.TileType.Home:
-=======
-
-                case NET.NetApiExt.Generated.Model.pallet_hexalem.pallet.TileType.House:
->>>>>>> d85122a4
                     tileType = TileType.Home;
                     break;
 
