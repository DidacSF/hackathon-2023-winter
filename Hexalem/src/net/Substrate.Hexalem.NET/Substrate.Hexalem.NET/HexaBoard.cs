--- conflicted
+++ resolved
@@ -342,8 +342,6 @@
         /// <returns></returns>
         internal bool Place((int, int) coords, HexaTile chooseTile)
         {
-<<<<<<< HEAD
-=======
             if (!CanPlace(coords)) return false;
 
             Value[ToIndex(coords).Value] = chooseTile;
@@ -352,8 +350,7 @@
 
         public bool CanPlace((int, int) coords)
         {
->>>>>>> ba1a9f67
-            var index = ToIndex(coords);
+             var index = ToIndex(coords);
 
             if (index == null)
             {
@@ -384,17 +381,12 @@
 
                 result[t.TileType] += 1; // total
 
-<<<<<<< HEAD
                 // avoid counting none tiles twice
                 if (t.TileType != TileType.Empty)
                 {
                     result[t.TileType, t.TileRarity] += 1;
                     result[t.TileType, t.TilePattern] += 1;
                 }
-=======
-                result[t.TileType, t.TileRarity] += 1;
-                result[t.TileType, t.TilePattern] += 1;
->>>>>>> ba1a9f67
             }
 
             return result;
